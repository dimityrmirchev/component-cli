--- conflicted
+++ resolved
@@ -329,12 +329,7 @@
 		return ocispecv1.Descriptor{}, fmt.Errorf("unable to marshal manifest: %w", err)
 	}
 
-<<<<<<< HEAD
-	manifestBuf := bytes.NewBuffer(manifestBytes)
-	if err := cache.Add(manifestDesc, ioutil.NopCloser(manifestBuf)); err != nil {
-=======
 	if err := cache.Add(manifestDesc, ioutil.NopCloser(bytes.NewBuffer(manifestBytes))); err != nil {
->>>>>>> 3cff285f
 		return ocispecv1.Descriptor{}, fmt.Errorf("unable to add manifest to cache: %w", err)
 	}
 
