--- conflicted
+++ resolved
@@ -177,7 +177,6 @@
 	return fmt.Sprintf("%s %s", stringValue, unit)
 }
 
-<<<<<<< HEAD
 func FilterTARArchive(r io.Reader, w io.Writer, removePatterns []string) error {
 	tr := tar.NewReader(r)
 	tw := tar.NewWriter(w)
@@ -216,8 +215,6 @@
 	return nil
 }
 
-func WriteFileToTARArchive(filename string, contentReader io.Reader, outArchive *tar.Writer) error {
-=======
 // WriteFileToTARArchive writes a new file with name=filename and content=contentReader to archiveWriter
 func WriteFileToTARArchive(filename string, contentReader io.Reader, archiveWriter *tar.Writer) error {
 	if filename == "" {
@@ -232,26 +229,12 @@
 		return errors.New("archiveWriter must not be nil")
 	}
 
->>>>>>> 9fbcdc7d
 	tempfile, err := ioutil.TempFile("", "")
 	if err != nil {
 		return fmt.Errorf("unable to create tempfile: %w", err)
 	}
 	defer tempfile.Close()
 
-<<<<<<< HEAD
-	if _, err := io.Copy(tempfile, contentReader); err != nil {
-		return fmt.Errorf("unable to write content to file: %w", err)
-	}
-
-	if _, err := tempfile.Seek(0, io.SeekStart); err != nil {
-		return fmt.Errorf("unable to seek to beginning of file: %w", err)
-	}
-
-	fstat, err := tempfile.Stat()
-	if err != nil {
-		return fmt.Errorf("unable to get file info: %w", err)
-=======
 	fsize, err := io.Copy(tempfile, contentReader)
 	if err != nil {
 		return fmt.Errorf("unable to copy content to tempfile: %w", err)
@@ -259,23 +242,10 @@
 
 	if _, err := tempfile.Seek(0, io.SeekStart); err != nil {
 		return fmt.Errorf("unable to seek to beginning of tempfile: %w", err)
->>>>>>> 9fbcdc7d
 	}
 
 	header := tar.Header{
 		Name:    filename,
-<<<<<<< HEAD
-		Size:    fstat.Size(),
-		Mode:    int64(fstat.Mode()),
-		ModTime: time.Now(),
-	}
-
-	if err := outArchive.WriteHeader(&header); err != nil {
-		return fmt.Errorf("unable to write tar header: %w", err)
-	}
-
-	if _, err := io.Copy(outArchive, tempfile); err != nil {
-=======
 		Size:    int64(fsize),
 		Mode:    0600,
 		ModTime: time.Now(),
@@ -286,12 +256,10 @@
 	}
 
 	if _, err := io.Copy(archiveWriter, tempfile); err != nil {
->>>>>>> 9fbcdc7d
 		return fmt.Errorf("unable to write file to tar archive: %w", err)
 	}
 
 	return nil
-<<<<<<< HEAD
 }
 
 // TargetOCIArtifactRef calculates the target reference for
@@ -318,6 +286,4 @@
 	parsedRef.Repository = path.Join(t.Path, replacedRef)
 	parsedRef.Host = t.Host
 	return parsedRef.String(), nil
-=======
->>>>>>> 9fbcdc7d
 }